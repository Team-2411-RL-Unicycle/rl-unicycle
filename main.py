--- conflicted
+++ resolved
@@ -113,10 +113,6 @@
         "--controller",
         type=str,
         default="test",
-<<<<<<< HEAD
-        choices=["pid", "rl", "test"],
-        help="Select the type of controller: pid, rl, or test.",
-=======
         choices=["pid", "rl", "test", "lqr"],
         help="Select the type of controller: pid, lqr, or rl.",
     )
@@ -125,7 +121,6 @@
         "--config-file",
         type=str,
         help="Specify an alternative RWIP configuration YAML file.",
->>>>>>> 120cd49b
     )
     parser.add_argument(
         "-cfg",
