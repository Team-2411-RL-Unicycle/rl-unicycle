--- conflicted
+++ resolved
@@ -1,3 +1,4 @@
+import asyncio
 import asyncio
 import logging
 import time
@@ -156,12 +157,8 @@
         and actuator commands at a fixed rate defined by LOOP_TIME.
         """
         loop_period = self.LOOP_TIME
-<<<<<<< HEAD
+        torque_request = 0
         robot_state = dc.RobotState() # Create a central data structure for state data
-        
-=======
-        torque_request = 0
->>>>>>> 79079383
         while not shutdown_event.is_set():
             # Start Loop Timer and increment loop iteration
             loop_start_time = time.time()
