--- conflicted
+++ resolved
@@ -141,11 +141,7 @@
         """
         loop_period = self.LOOP_TIME
         torque_request = 0
-<<<<<<< HEAD
-
-=======
-        robot_state = dc.RobotState() # Create a central data structure for state data
->>>>>>> 406a3056
+
         while not shutdown_event.is_set():
             # Start Loop Timer and increment loop iteration
             loop_start_time = time.time()
@@ -171,6 +167,7 @@
                 pendulum_angle=euler_angles.y,
                 pendulum_vel=imudata.gyro_z,
                 wheel_vel=0 if self.xmotor is None else self.xmotor.state["VELOCITY"],
+                roll_torque=torque_request,
                 roll_torque=torque_request,
             )
 
