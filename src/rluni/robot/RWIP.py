--- conflicted
+++ resolved
@@ -6,13 +6,8 @@
 import pkg_resources
 
 import rluni.robot.LoopTimer as lt
-<<<<<<< HEAD
-from rluni.controller import (ControlInput, Controller, PIDController,
-                              RLController, TestController)
-=======
 from rluni.controller import (ControlInput, Controller, LQRController,
                               PIDController, RLController, TestController)
->>>>>>> 120cd49b
 from rluni.fusion.AHRSfusion import AHRSfusion
 from rluni.icm20948.imu_lib import ICM20948
 from rluni.motors.MN6007 import MN6007
@@ -78,11 +73,7 @@
 
         # Initialize controller type based on argument
         self.controller_type = controller_type
-<<<<<<< HEAD
-        self.controller = self._initialize_controller(controller_type)
-=======
         self.controller = self._get_new_controller(controller_type)
->>>>>>> 120cd49b
 
         self.itr = int(0)  # Cycle counter
 
@@ -125,11 +116,7 @@
             "rluni", self.pid_config_path
         )
 
-<<<<<<< HEAD
-    def _initialize_controller(self, controller_type):
-=======
     def _get_new_controller(self, controller_type):
->>>>>>> 120cd49b
         """
         Initialize the controller based on the type provided ('pid', 'rl', or 'test').
         """
@@ -137,21 +124,14 @@
             return PIDController(config_file=self.pid_config_path)
         elif controller_type == "rl":
             return RLController(model_pth=self.rlmodel_path)
-<<<<<<< HEAD
-=======
         elif controller_type == "lqr":
             return LQRController()
->>>>>>> 120cd49b
         elif controller_type == "test":
             return TestController()
         else:
             raise ValueError(f"Unsupported controller type: {controller_type}")
 
-<<<<<<< HEAD
     async def start(self, shutdown_event):
-=======
-    async def start(self):
->>>>>>> 120cd49b
         """
         Initializes actuators and starts the control loop.
         """
@@ -172,11 +152,7 @@
         and actuator commands at a fixed rate defined by LOOP_TIME.
         """
         loop_period = self.LOOP_TIME
-<<<<<<< HEAD
         while not shutdown_event.is_set():
-=======
-        while True:
->>>>>>> 120cd49b
             # Start Loop Timer and increment loop iteration
             loop_start_time = time.time()
             self.itr += 1
@@ -316,11 +292,7 @@
         if isinstance(value, str):
             try:
                 # Delegate the controller initialization to the private method
-<<<<<<< HEAD
-                self.controller = self._initialize_controller(value)
-=======
                 self.controller = self._get_new_controller(value)
->>>>>>> 120cd49b
                 self.controller_type = value
                 logger.info(f"Controller switched to: {value}")
             except ValueError as e:
