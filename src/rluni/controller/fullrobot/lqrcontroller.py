--- conflicted
+++ resolved
@@ -26,7 +26,7 @@
         # Temporary overide
         self._K[0, 0], self._K[0, 3], self._K[0, 6] = (
             self._K[0, 0] * 0.75,
-            self._K[0, 3] * .65,
+            self._K[0, 3] * 0.65,
             self._K[0, 6] * 1.0,
         )
         self._K[1, 1], self._K[1, 4], self._K[1, 7] = -10.6 / 3, -2.5392 / 10, 0.0059
@@ -111,10 +111,6 @@
             state_vector[3] *= scale
         out = scale * self._K @ state_vector
 
-<<<<<<< HEAD
-        
-=======
->>>>>>> b36db896
         # DEBUG
         # for i, component in enumerate(["roll", "pitch", "yaw"]):
         #     row_contribution = self._K[i] * state_vector  # Element-wise contribution
@@ -127,15 +123,15 @@
         #     print(f"  Total {component} torque after scaling: {out[i]:.3f}\n")
 
         # needs clipping
-        
+
         # Trim the roll torque
         roll_t = np.clip(out[0], a_min=-1.4, a_max=1.4)
         roll_t = np.sign(roll_t) * np.abs(roll_t) ** 1.1
-        
+
         # TODO conditioning on the torque
         # # Apply filter only to the roll torque
         # filtered_roll = self.torque_filter.process_torque(roll_t)
-        
+
         torques = torques(
             roll_t,  # roll
             np.clip(out[1], a_min=-1.0, a_max=1.0),  # pitch
