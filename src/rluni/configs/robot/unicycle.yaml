--- conflicted
+++ resolved
@@ -5,12 +5,7 @@
   max_torque_yaw: 0.1             # Maximum torque for yaw motor
   calibration_delay: 5.0       # Sensor calibration delay in seconds
 
-<<<<<<< HEAD
-  imu_config: "configs/imu/full-robot-imu1.yaml"  # Relative path to IMU configuration file
-  rlmodel_path: "configs/rlmodels/broomy-rnn-feb12th.onnx"  # Relative path to RL model file
-=======
   imu_config1: "configs/imu/full-robot-imu1.yaml"  # Relative path to IMU configuration file
   imu_config2: "configs/imu/full-robot-imu2.yaml"
   rlmodel_path: "configs/rlmodels/broomy-balance-export.onnx"  # Relative path to RL model file
->>>>>>> b36db896
   pid_config: "configs/controllers/pid_projectfair.yaml"  # Relative path to PID controller configuration file