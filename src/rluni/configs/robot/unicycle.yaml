--- conflicted
+++ resolved
@@ -7,9 +7,5 @@
 
   imu_config1: "configs/imu/full-robot-imu1.yaml"  # Relative path to IMU configuration file
   imu_config2: "configs/imu/full-robot-imu2.yaml"
-<<<<<<< HEAD
   rlmodel_path: "configs/rlmodels/2025-03-05-broomy-rnn-pp.onnx"  # Relative path to RL model file
-  pid_config: "configs/controllers/pid_projectfair.yaml"  # Relative path to PID controller configuration file
-=======
-  rlmodel_path: "configs/rlmodels/broomy-balance-export.onnx"  # Relative path to RL model file
->>>>>>> 6a2c0c52
+  pid_config: "configs/controllers/pid_projectfair.yaml"  # Relative path to PID controller configuration file