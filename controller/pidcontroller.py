from controller.controllerABC import Controller, ControlInput
from simple_pid import PID
from utils.utils import call_super_first
import numpy as np
       
class PIDController(Controller):

    @call_super_first
    def __init__(self) -> None:
        self._Kp = 0.07
        self._Ki = 0.00
        self._Kd = 0.0038
        self._Kp_wheel_vel = .18 #0.1 - 0.2 is a potential value range to check
        self._Ki_wheel_vel = .08
        self._Kd_wheel_vel = 0.0055
        self._max_rps = 35  # revs/s
        self._max_del_s = 2.5  # degrees
        self._pid = PID(self._Kp, self._Ki, self._Kd, setpoint=0)
        self.logger.info(f"{self.__class__.__name__} initialized")
<<<<<<< HEAD

    @call_super_first
=======
        self._pid_wheel = PID(self._Kp_wheel_vel, 0, 0, setpoint=0)
        self.downsample = 25
        self.downsample_counter = 0
        self.buffer = [0]*self.downsample
            
>>>>>>> 23e89824
    def get_torque(self, robot_state: ControlInput, max_torque: float) -> float:
        """
        Calculates a torque using the PID error of pendulum angle. If the calculated torque 
        is greater than the specified maximum, a warning message will be logged and the torque
        will be clamped. 

        Returns: 
            torque: Desired torque for the PID controller. 
        """
        # Update control setpoint based on wheel velocity      
        self.update_control_setpoint(robot_state.wheel_vel)
        # Calculate torque
        torque = self._pid(robot_state.pendulum_angle-1.0)
        # Clamp torque if outside bounds
        if abs(torque) > max_torque: 
            torque = max_torque * (1 if torque > 0 else -1)

        return torque
    
    def update_control_setpoint(self, wheel_vel: float) -> float: 
        """
        Calculate the setpoint for the PID controller based on the wheel velocity. 
        
        Theory: create a saturating P controller in response to deviation from 0 velocity on wheel
        The controller saturates at max_del_s degrees of pendulum angle.
        """           
        self.downsample_counter = (self.downsample_counter + 1) % self.downsample
        self.buffer[self.downsample_counter] = wheel_vel
        if self.downsample_counter == 0:
            wheel_vel = np.mean(self.buffer[-3])
            setpoint = -self._pid_wheel(wheel_vel)
            self._pid.setpoint = np.clip(setpoint, -self._max_del_s, self._max_del_s)      
      
    def update_parameter(self, param: str, value: float): 
        """
        Update PID Controller's control parameter to a new value.

        Args: 
            param: must be 'P', 'I', or 'D'
            value: value of parameter
        """
        if param == 'P': 
            self._Kp_wheel_vel = value
        elif param == 'I': 
            self._Ki_wheel_vel = value
        elif param == 'D': 
            self._Kd_wheel_vel = value
        # Raise error if not P, I, or D
        else: 
            raise ValueError(f"Invalid parameter: {param}")

        self._pid_wheel.reset()
        self._pid_wheel.tunings = (self._Kp_wheel_vel, self._Ki_wheel_vel, self._Kd_wheel_vel)
        return
    

        <|MERGE_RESOLUTION|>--- conflicted
+++ resolved
@@ -17,16 +17,12 @@
         self._max_del_s = 2.5  # degrees
         self._pid = PID(self._Kp, self._Ki, self._Kd, setpoint=0)
         self.logger.info(f"{self.__class__.__name__} initialized")
-<<<<<<< HEAD
-
-    @call_super_first
-=======
         self._pid_wheel = PID(self._Kp_wheel_vel, 0, 0, setpoint=0)
         self.downsample = 25
         self.downsample_counter = 0
         self.buffer = [0]*self.downsample
             
->>>>>>> 23e89824
+    @call_super_first
     def get_torque(self, robot_state: ControlInput, max_torque: float) -> float:
         """
         Calculates a torque using the PID error of pendulum angle. If the calculated torque 
