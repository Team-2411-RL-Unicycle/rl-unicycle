--- conflicted
+++ resolved
@@ -32,11 +32,7 @@
     """
     LOOP_TIME = 1/100  # 100 Hz control loop period
     WRITE_DUTY = .6    # Percent of loop time passed before write to actuators
-<<<<<<< HEAD
-    MAX_TORQUE = .6  # Maximum setpoint for motor torque
-=======
     MAX_TORQUE = .6  # Maximum torque for motor torque (testing purposes)
->>>>>>> f6490bd4
 
     def __init__(self, send_queue, receive_queue, start_motors=True, controller_type='test'):
         # Setup the communication queues and the input output over internet system       
@@ -115,11 +111,8 @@
             # Apply control decision to robot actuators
             # SET TORQUE
             if self.xmotor is not None:
-<<<<<<< HEAD
-                await self.xmotor.set_torque(torque=torque_request, max_torque=self.MAX_TORQUE)                   
-=======
+
                 await self.xmotor.set_torque(torque=torque_request, max_torque=self.MAX_TORQUE)            
->>>>>>> f6490bd4
                             
             ### SEND COMMS ###
             # Send out all data downsampled to lower rate              
