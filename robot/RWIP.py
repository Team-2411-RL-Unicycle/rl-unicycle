--- conflicted
+++ resolved
@@ -104,17 +104,10 @@
                 pendulum_vel=gz,  # gyro z (imu frame angular speed, gyro y in robot frame)
                 wheel_vel=0 if self.xmotor is None else self.xmotor.state['VELOCITY']
             )
-<<<<<<< HEAD
 
             # Change to negative convention due to motor
             torque_request = -self.controller.get_torque(control_input, self.MAX_TORQUE)
             self.robot_io.send_debug_data(torque_request=float(torque_request))
-=======
-            try:
-                torque_request = self.controller.get_torque(control_input, self.MAX_TORQUE)
-            except ValueError: 
-                raise ValueError("Torque exceeds bounds")
->>>>>>> f111f286
                         
             ## DELAY UNTIL FIXED POINT ##
             self.precise_delay_until(loop_start_time + loop_period*self.WRITE_DUTY)
