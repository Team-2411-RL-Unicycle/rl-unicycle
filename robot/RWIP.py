--- conflicted
+++ resolved
@@ -118,18 +118,11 @@
 
             # Apply control decision to robot actuators
             # SET TORQUE
-<<<<<<< HEAD
-            if self.xmotor is not None:
-                if (self.itr > 500):
-                    await self.xmotor.set_torque(torque=torque_request, max_torque=self.MAX_TORQUE)            
-
-=======
             isCalibrating = (self.itr < self.sensor_calibration_delay/self.LOOP_TIME)
             if self.motors_enabled and not isCalibrating:
                 # Only set the torque if not in calibration mode
-                await self.xmotor.set_torque(torque=torque_request, max_torque=self.MAX_TORQUE)           
-                            
->>>>>>> e32b72ba
+                await self.xmotor.set_torque(torque=torque_request, max_torque=self.MAX_TORQUE)
+
             ### SEND COMMS ###
             # Send out all data downsampled to lower rate              
             if (self.itr % 20) == 0:
@@ -194,12 +187,7 @@
             # Log an error or handle the case where the value is not a boolean
             logger.error(f"Expected a boolean for the power command, but got: {value}")
 
-<<<<<<< HEAD
-
-    def handle_pid_command(self, command: str, value: float):
-=======
     async def handle_pid_command(self, command: str, value: float):
->>>>>>> e32b72ba
         if self.controller_type != 'pid': 
             logger.warning(f"WARNING: Received PID command, but controller type is: {self.controller_type}. Ignoring command.")
             return
@@ -215,11 +203,6 @@
         logger.info(msg)
         print(msg)
         return
-<<<<<<< HEAD
-
-
-=======
->>>>>>> e32b72ba
 
     def precise_delay_until(self, end_time):
         """
